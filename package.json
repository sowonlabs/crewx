{
  "name": "crewx-monorepo",
  "private": true,
<<<<<<< HEAD
  "version": "0.0.1-dev.2",
=======
  "version": "0.0.1-dev.4",
>>>>>>> 8758c3f4
  "license": "Apache-2.0",
  "description": "CrewX monorepo workspace",
  "workspaces": [
    "packages/*"
  ],
  "scripts": {
    "build": "npm run build:sdk && npm run build:cli",
    "build:cli": "npm run build --workspace @sowonai/crewx-cli",
    "build:sdk": "npm run build --workspace @sowonai/crewx-sdk",
    "dev:cli": "npm run dev --workspace @sowonai/crewx-cli",
    "test": "npm run test --workspaces",
    "test:cli": "npm run test --workspace @sowonai/crewx-cli",
    "test:sdk": "npm run test --workspace @sowonai/crewx-sdk",
    "test:unit": "npm run test:unit --workspaces",
    "test:integration": "npm run test:integration --workspaces",
    "test:coverage": "node ./scripts/run-coverage.mjs packages/cli packages/sdk",
    "test:ci": "npm run test:unit --workspaces && npm run test:integration --workspaces --if-present && npm run test:coverage",
    "lint": "npm run lint --workspaces",
    "lint:cli": "npm run lint --workspace @sowonai/crewx-cli",
    "lint:sdk": "npm run lint --workspace @sowonai/crewx-sdk",
    "clean": "rimraf node_modules \"packages/*/node_modules\"",
    "bump:dev": "node ./scripts/dev-bump.mjs",
    "changeset": "changeset",
    "version": "changeset version",
    "release": "npm run build && npm run test && changeset publish",
    "prerelease": "npm run build && npm run test"
  },
  "devDependencies": {
    "@changesets/cli": "^2.27.1",
    "@typescript-eslint/eslint-plugin": "^6.21.0",
    "@typescript-eslint/parser": "^6.21.0",
    "eslint": "^8.57.0",
    "rimraf": "^5.0.5"
  },
  "packageManager": "pnpm@10.14.0+sha512.ad27a79641b49c3e481a16a805baa71817a04bbe06a38d17e60e2eaee83f6a146c6a688125f5792e48dd5ba30e7da52a5cda4c3992b9ccf333f9ce223af84748"
}<|MERGE_RESOLUTION|>--- conflicted
+++ resolved
@@ -1,11 +1,7 @@
 {
   "name": "crewx-monorepo",
   "private": true,
-<<<<<<< HEAD
-  "version": "0.0.1-dev.2",
-=======
   "version": "0.0.1-dev.4",
->>>>>>> 8758c3f4
   "license": "Apache-2.0",
   "description": "CrewX monorepo workspace",
   "workspaces": [
