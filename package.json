--- conflicted
+++ resolved
@@ -1,11 +1,7 @@
 {
   "name": "crewx-monorepo",
   "private": true,
-<<<<<<< HEAD
-  "version": "0.7.6",
-=======
   "version": "0.7.7",
->>>>>>> 322889ec
   "license": "Apache-2.0",
   "description": "CrewX monorepo workspace",
   "workspaces": [
@@ -30,11 +26,7 @@
     "clean": "rimraf node_modules \"packages/*/node_modules\"",
     "bump:dev": "node ./scripts/dev-bump.mjs",
     "changeset": "changeset",
-<<<<<<< HEAD
-    "version": "0.7.6",
-=======
     "version": "0.7.7",
->>>>>>> 322889ec
     "release": "npm run build && npm run test && changeset publish",
     "prerelease": "npm run build && npm run test"
   },
