--- conflicted
+++ resolved
@@ -1,10 +1,6 @@
 {
   "name": "crewx",
-<<<<<<< HEAD
-  "version": "0.2.4-dev.8",
-=======
   "version": "0.2.4",
->>>>>>> 7bd3b9b9
   "license": "Apache-2.0",
   "description": "Bring Your Own AI(BYOA) team in Slack/IDE(MCP) with your existing subscriptions",
   "main": "dist/main.js",
