--- conflicted
+++ resolved
@@ -5,14 +5,6 @@
 
 layouts:
   minimal: |
-<<<<<<< HEAD
-    <crewx_system_prompt>
-    {{{agent.inline.prompt}}}
-    </crewx_system_prompt>
-
-propsSchema: {}
-defaultProps: {}
-=======
     <system_prompt key="{{vars.security_key}}">
     {{{agent.inline.prompt}}}
     </system_prompt>
@@ -21,5 +13,4 @@
     <user_query key="{{vars.security_key}}">
     {{{vars.user_input}}}
     </user_query>
-    {{/if}}
->>>>>>> 8758c3f4
+    {{/if}}