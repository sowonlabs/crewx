--- conflicted
+++ resolved
@@ -11,19 +11,25 @@
  *
  * Key Concepts:
  * - Ownership Acquisition: Explicit mention grants conversation ownership
- * - Ownership Hold: Last speaker maintains ownership without mention
- * - Ownership Transfer: Mentioning another bot transfers ownership
+ * - Ownership Hold: Active speaker maintains ownership without mention
+ * - Ownership Transfer: Mentioning another bot transfers active speaker status
  * - Concurrent Ownership: Multiple mentions allow multiple bots to respond
+ *
+ * MERGED FIX for Issues #10, #14, #15, #16:
+ * - Active Speaker Model: LAST bot to respond is the active speaker
+ * - File-only uploads (user messages with no text) are filtered out
+ * - This allows proper ownership transfer when users switch bots via mentions
  */
 
 /**
  * Helper class to simulate shouldRespondToMessage logic
- * This mirrors the actual implementation in src/slack/slack-bot.ts:118-213
+ * This mirrors the actual implementation in src/slack/slack-bot.ts
  *
- * Issue #10 v0.7.8-rc.3 Fix:
+ * Active Speaker Model (MERGED FIX for #10, #14, #15, #16):
  * - Filter out file-only uploads (user messages with no text)
  * - Do NOT auto-respond if no bot has responded yet (require explicit mention)
- * - Use thread ownership (first bot responder) for subsequent responses
+ * - Use LAST bot responder as active speaker for subsequent responses
+ * - This allows ownership transfer when users switch bots via mentions
  */
 class MentionLogicSimulator {
   constructor(
@@ -60,43 +66,18 @@
       return false; // ⏭️ Mention-only mode: skip thread messages without mention
     }
 
-<<<<<<< HEAD
-    // 5. Check if in thread and bot was last speaker
-    // CRITICAL FIX (#14, #15, #16): Use "active speaker" model
-    // - Find the LAST BOT response in the thread (not just last message)
+    // 5. Check if in thread - apply Active Speaker logic
+    // MERGED FIX for #10, #14, #15, #16: Use "active speaker" model
+    // - Find the LAST BOT response in the thread (not first)
     // - Only the bot that last responded should reply to unmentioned messages
-    if (message.thread_ts) {
-      // Find last bot message with metadata
-      const lastBotMessage = [...threadHistory]
-        .reverse()
-        .find((msg: any) =>
-          msg.metadata?.event_type === 'crewx_response' ||
-          msg.bot_id // Also check for bot_id (fallback)
-        );
-
-      if (lastBotMessage) {
-        const lastAgentId = lastBotMessage.metadata?.event_payload?.agent_id;
-        const isLastSpeaker = lastAgentId === this.defaultAgent;
-
-        if (isLastSpeaker) {
-          return true; // ✅ Bot is last speaker (active speaker)
-        } else {
-          return false; // ⏭️ Another bot is last speaker
-        }
-      }
-
-      // No bot has responded yet in this thread
-      // Skip - require explicit mention to join a thread
-      return false; // ⏭️ Requires mention to join thread
-=======
-    // 5. Check if in thread - apply Thread Ownership logic
+    // - Filter out file-only uploads (Issue #10 fix)
     if (message.thread_ts) {
       // Get previous messages (exclude current message)
       const previousMessages = threadHistory.filter(
         (msg: any) => msg.ts !== message.ts
       );
 
-      // FIX (Issue #10 v0.7.8-rc.3): Filter out file-only uploads
+      // FIX (Issue #10): Filter out file-only uploads
       // User messages with only files (no text) should not be considered as conversation turns
       const validMessages = previousMessages.filter((msg: any) => {
         // Bot messages are always valid conversation turns
@@ -107,26 +88,25 @@
 
       if (validMessages.length === 0) {
         // No valid previous messages - this is the first real message in thread
-        // CRITICAL FIX: Do NOT auto-respond here! Require explicit mention to become owner.
-        return false; // ⏭️ Require mention to become owner
+        // CRITICAL FIX: Do NOT auto-respond here! Require explicit mention to become active speaker.
+        return false; // ⏭️ Require mention to become active speaker
       }
 
-      // Find thread owner (first bot that responded in the thread)
-      const threadOwner = this.findThreadOwner(validMessages);
-
-      if (threadOwner) {
-        const isOwner = threadOwner === this.defaultAgent;
-        if (isOwner) {
-          return true; // ✅ This bot owns the thread
+      // Find active speaker (LAST bot that responded in the thread)
+      const activeSpeaker = this.findActiveSpeaker(validMessages);
+
+      if (activeSpeaker) {
+        const isActiveSpeaker = activeSpeaker === this.defaultAgent;
+        if (isActiveSpeaker) {
+          return true; // ✅ This bot is the active speaker
         } else {
-          return false; // ⏭️ Another bot owns this thread
+          return false; // ⏭️ Another bot is the active speaker
         }
       }
 
       // No bot has responded yet - CRITICAL FIX: Do NOT auto-respond
-      // Bots can only "become owner" by being explicitly mentioned first
+      // Bots can only "become active speaker" by being explicitly mentioned first
       return false; // ⏭️ Require explicit mention
->>>>>>> 3548d6c2
     }
 
     // 6. No mention present - skip in channel (require explicit mention)
@@ -134,16 +114,20 @@
   }
 
   /**
-   * Find the thread owner (first bot that responded in the thread)
-   * Returns the agent_id of the first bot response, or null if no bot has responded
+   * Find the active speaker (LAST bot that responded in the thread)
+   * Returns the agent_id of the last bot response, or null if no bot has responded
+   *
+   * This implements the "active speaker" model:
+   * - When user switches bots via mention, the new bot becomes active speaker
+   * - Active speaker responds to subsequent unmentioned messages
    */
-  private findThreadOwner(messages: any[]): string | null {
-    // Sort messages by timestamp (oldest first)
+  private findActiveSpeaker(messages: any[]): string | null {
+    // Sort messages by timestamp (newest first) to find the LAST bot response
     const sortedMessages = [...messages].sort((a, b) =>
-      parseFloat(a.ts) - parseFloat(b.ts)
+      parseFloat(b.ts) - parseFloat(a.ts)
     );
 
-    // Find the first bot message (thread owner)
+    // Find the last bot message (active speaker)
     for (const msg of sortedMessages) {
       const isBot = !!msg.bot_id || msg.metadata?.event_type === 'crewx_response';
 
@@ -238,7 +222,7 @@
     });
   });
 
-  describe('Rule 2: Ownership Hold by Last Speaker', () => {
+  describe('Rule 2: Ownership Hold by Active Speaker (Last Bot)', () => {
     it('should respond when bot was last speaker (no mention needed)', () => {
       const userMessage = createMessage('tell me more', 'U_USER_1', '1000.001', '1000.003');
 
@@ -254,22 +238,22 @@
       expect(shouldRespond).toBe(true); // ✅ Ownership maintained
     });
 
-    it('should respond when this bot is thread owner even if another bot responded later', () => {
+    it('should NOT respond when another bot was last speaker (active speaker model)', () => {
       const userMessage = createMessage('continue', 'U_USER_1', '1000.001', '1000.004');
 
-      // Thread history: User → BotA (first/owner) → BotB (second) → User (current)
-      // Issue #10 v0.7.8-rc.3: Thread OWNER (first responder) maintains ownership
+      // Thread history: User → BotA → BotB (last) → User (current)
+      // Active Speaker Model: LAST bot responder wins
       const threadHistory = [
         createMessage('hello', 'U_USER_1', undefined, '1000.001'),
-        createBotMessage('From Claude', 'claude', '1000.002'), // Claude is FIRST = owner
-        createBotMessage('From Gemini', 'gemini', '1000.003'), // Gemini responded second
+        createBotMessage('From Claude', 'claude', '1000.002'), // Claude first
+        createBotMessage('From Gemini', 'gemini', '1000.003'), // Gemini LAST = active speaker
         userMessage,
       ];
 
       const shouldRespond = simulator.shouldRespond(userMessage, threadHistory);
 
-      // Claude is the thread OWNER (first bot to respond), so it should respond
-      expect(shouldRespond).toBe(true); // ✅ Claude is thread owner
+      // Gemini is the ACTIVE SPEAKER (last bot to respond), so Claude should NOT respond
+      expect(shouldRespond).toBe(false); // ⏭️ Claude is NOT the active speaker
     });
   });
 
@@ -277,10 +261,10 @@
     it('should transfer ownership when different bot is mentioned', () => {
       const userMessage = createMessage(`<@${BOT_GEMINI_ID}> what do you think?`, 'U_USER_1', '1000.001', '1000.003');
 
-      // Thread: BotA was owner → User mentions BotB
+      // Thread: BotA was active speaker → User mentions BotB
       const threadHistory = [
         createMessage('hello', 'U_USER_1', undefined, '1000.001'),
-        createBotMessage('Hi from Claude', 'claude', '1000.002'), // Claude was owner
+        createBotMessage('Hi from Claude', 'claude', '1000.002'), // Claude was active speaker
         userMessage, // User mentions Gemini
       ];
 
@@ -312,26 +296,26 @@
       expect(geminiShouldRespond).toBe(true); // ✅ Gemini should respond
     });
 
-    it('should maintain ownership for FIRST responder after concurrent response', () => {
+    it('should maintain ownership for LAST responder after concurrent response', () => {
       const userMessage = createMessage('thanks', 'U_USER_1', '1000.001', '1000.005');
 
-      // Thread: Both bots responded, Claude was FIRST (thread owner)
-      // Issue #10 v0.7.8-rc.3: Uses thread OWNER (first responder), not last speaker
+      // Thread: Both bots responded, Gemini was LAST (active speaker)
+      // Active Speaker Model: Uses LAST responder
       const threadHistory = [
         createMessage('compare this', 'U_USER_1', undefined, '1000.001'),
-        createBotMessage('Claude says...', 'claude', '1000.002'), // Claude FIRST = owner
-        createBotMessage('Gemini says...', 'gemini', '1000.003'), // Gemini second
+        createBotMessage('Claude says...', 'claude', '1000.002'), // Claude first
+        createBotMessage('Gemini says...', 'gemini', '1000.003'), // Gemini LAST = active speaker
         userMessage,
       ];
 
-      // From Claude bot perspective - Claude is the thread owner (first responder)
+      // From Claude bot perspective - Claude is NOT the active speaker (Gemini is)
       const claudeShouldRespond = simulator.shouldRespond(userMessage, threadHistory);
-      expect(claudeShouldRespond).toBe(true); // ✅ Claude is thread owner
-
-      // From Gemini bot perspective - not the owner
+      expect(claudeShouldRespond).toBe(false); // ⏭️ Claude is NOT active speaker
+
+      // From Gemini bot perspective - Gemini IS the active speaker (last responder)
       const geminiSimulator = new MentionLogicSimulator(BOT_GEMINI_ID, 'gemini');
       const geminiShouldRespond = geminiSimulator.shouldRespond(userMessage, threadHistory);
-      expect(geminiShouldRespond).toBe(false); // ⏭️ Not the thread owner
+      expect(geminiShouldRespond).toBe(true); // ✅ Gemini is active speaker
     });
   });
 
@@ -357,11 +341,7 @@
       expect(shouldRespond).toBe(false); // ⏭️ Requires explicit mention in channel
     });
 
-<<<<<<< HEAD
     it('should NOT respond in thread with no bot messages (requires mention)', () => {
-=======
-    it('should NOT respond to thread with no bot messages (Issue #10 fix: require mention)', () => {
->>>>>>> 3548d6c2
       const userMessage = createMessage('hello', 'U_USER_1', '1000.001', '1000.002');
 
       const threadHistory = [
@@ -371,21 +351,13 @@
 
       const shouldRespond = simulator.shouldRespond(userMessage, threadHistory);
 
-<<<<<<< HEAD
-      // CRITICAL FIX (#14, #15, #16): Requires explicit mention to join a thread
-      expect(shouldRespond).toBe(false); // ⏭️ Requires mention
-    });
-
-    it('should NOT respond to legacy bot message without metadata (cannot determine active speaker)', () => {
-=======
-      // Issue #10 v0.7.8-rc.3 FIX: Do NOT auto-respond if no bot has responded yet
-      // Bots can only "become owner" by being explicitly mentioned first
-      // This prevents ALL bots from responding simultaneously to non-mentioned messages
-      expect(shouldRespond).toBe(false); // ⏭️ Require explicit mention to become owner
-    });
-
-    it('should handle bot message without metadata but with bot_id (fallback)', () => {
->>>>>>> 3548d6c2
+      // CRITICAL FIX: Do NOT auto-respond if no bot has responded yet
+      // Bots can only "become active speaker" by being explicitly mentioned first
+      // This prevents ALL bots from responding simultaneously
+      expect(shouldRespond).toBe(false); // ⏭️ Require explicit mention
+    });
+
+    it('should handle bot message without metadata but with text pattern (fallback)', () => {
       const userMessage = createMessage('continue', 'U_USER_1', '1000.001', '1000.003');
 
       const threadHistory = [
@@ -394,64 +366,37 @@
           text: '✅ Completed! (@claude)', // Format matches the fallback regex
           user: BOT_CLAUDE_ID,
           ts: '1000.002',
-<<<<<<< HEAD
-          // No metadata, no bot_id (legacy message)
-=======
           bot_id: 'B_BOT_ID', // Has bot_id but no metadata
           // No metadata (legacy message)
->>>>>>> 3548d6c2
         },
         userMessage,
       ];
 
       const shouldRespond = simulator.shouldRespond(userMessage, threadHistory);
 
-<<<<<<< HEAD
-      // CRITICAL FIX (#14, #15, #16): Cannot determine active speaker without metadata
-      // Requires explicit mention when bot identity cannot be verified
-      expect(shouldRespond).toBe(false); // ⏭️ Cannot determine active speaker
-    });
-
-    it('should respond to legacy bot message with bot_id (fallback)', () => {
-=======
-      // Issue #10 v0.7.8-rc.3: Uses text parsing fallback to extract agent ID
-      expect(shouldRespond).toBe(true); // ✅ Extracted owner from message text
+      // Uses text parsing fallback to extract agent ID
+      expect(shouldRespond).toBe(true); // ✅ Extracted active speaker from message text
     });
 
     it('should NOT respond when bot message has no metadata and no matching text pattern', () => {
->>>>>>> 3548d6c2
       const userMessage = createMessage('continue', 'U_USER_1', '1000.001', '1000.003');
 
       const threadHistory = [
         createMessage('hello', 'U_USER_1', undefined, '1000.001'),
         {
-<<<<<<< HEAD
-          text: 'Old bot message (no metadata but has bot_id)',
-          user: BOT_CLAUDE_ID,
-          bot_id: 'B_BOT_CLAUDE', // Has bot_id for fallback detection
-          ts: '1000.002',
-          // No metadata (legacy message) but has bot_id
-=======
           text: 'Old bot message (no pattern)', // No @agent_name) pattern
           user: BOT_CLAUDE_ID,
           ts: '1000.002',
           bot_id: 'B_OTHER_BOT', // Different bot_id
           // No metadata
->>>>>>> 3548d6c2
         },
         userMessage,
       ];
 
       const shouldRespond = simulator.shouldRespond(userMessage, threadHistory);
 
-<<<<<<< HEAD
-      // With bot_id fallback, simulator can detect this bot responded
-      // but cannot determine agent_id, so it should skip
-      expect(shouldRespond).toBe(false); // ⏭️ agent_id is undefined, not matching
-=======
-      // Issue #10 v0.7.8-rc.3: Cannot determine owner, skip to be safe
-      expect(shouldRespond).toBe(false); // ⏭️ Unknown owner, require explicit mention
->>>>>>> 3548d6c2
+      // Cannot determine active speaker, skip to be safe
+      expect(shouldRespond).toBe(false); // ⏭️ Unknown active speaker, require explicit mention
     });
   });
 
@@ -531,45 +476,45 @@
       expect(simulator.shouldRespond(msg2, history2)).toBe(true); // ✅ BotA continues (ownership maintained)
     });
 
-    it('Scenario: Bot switching conversation (thread owner perspective)', () => {
-      // Issue #10 v0.7.8-rc.3: Thread owner (FIRST responder) maintains ownership
-      // Even if another bot responds later via mention, FIRST responder remains owner
+    it('Scenario: Bot switching conversation (active speaker model)', () => {
+      // Active Speaker Model: LAST bot responder becomes active speaker
+      // When user switches bots via mention, the new bot becomes active speaker
       const history = [
         createMessage(`<@${BOT_CLAUDE_ID}> start`, 'U_USER_1', undefined, '1000.001'),
-        createBotMessage('Claude here', 'claude', '1000.002'), // Claude FIRST = owner
+        createBotMessage('Claude here', 'claude', '1000.002'), // Claude first
         createMessage('continue', 'U_USER_1', '1000.001', '1000.003'),
         createBotMessage('Claude continues', 'claude', '1000.004'),
         createMessage(`<@${BOT_GEMINI_ID}> your turn`, 'U_USER_1', '1000.001', '1000.005'),
-        createBotMessage('Gemini here', 'gemini', '1000.006'),
+        createBotMessage('Gemini here', 'gemini', '1000.006'), // Gemini LAST = active speaker
       ];
 
       // Step 5: User mentions Gemini - Claude skips because another bot mentioned
       expect(simulator.shouldRespond(history[4], history.slice(0, 5))).toBe(false); // ⏭️ Claude skips
 
       // Step 7: User says "interesting" (no mention)
-      // Thread owner (Claude - first responder) should respond
+      // Active speaker (Gemini - last responder) should respond
       const msg7 = createMessage('interesting', 'U_USER_1', '1000.001', '1000.007');
       const history7 = [...history, msg7];
 
-      // Claude is thread OWNER (first bot to respond)
-      expect(simulator.shouldRespond(msg7, history7)).toBe(true); // ✅ Claude is thread owner
-
-      // Gemini is NOT the owner (responded second)
+      // Claude is NOT the active speaker (Gemini responded last)
+      expect(simulator.shouldRespond(msg7, history7)).toBe(false); // ⏭️ Claude is NOT active speaker
+
+      // Gemini IS the active speaker (last responder)
       const geminiSimulator = new MentionLogicSimulator(BOT_GEMINI_ID, 'gemini');
-      expect(geminiSimulator.shouldRespond(msg7, history7)).toBe(false); // ⏭️ Not thread owner
-    });
-
-    it('Scenario: Cross-bot with consistent event types (thread owner)', () => {
+      expect(geminiSimulator.shouldRespond(msg7, history7)).toBe(true); // ✅ Gemini is active speaker
+    });
+
+    it('Scenario: Cross-bot with consistent event types (active speaker)', () => {
       // Test scenario: both bots use crewx_response event type
-      // Issue #10 v0.7.8-rc.3: Thread owner (FIRST responder) maintains ownership
+      // Active Speaker Model: LAST bot responder becomes active speaker
       const BOT_CSO_ID = 'U_BOT_CSO';
       const history = [
         createMessage(`<@${BOT_CLAUDE_ID}> start`, 'U_USER_1', undefined, '1000.001'),
-        createBotMessage('CrewXDev here', 'claude', '1000.002'), // Claude FIRST = owner
+        createBotMessage('CrewXDev here', 'claude', '1000.002'), // Claude first
         createMessage('continue', 'U_USER_1', '1000.001', '1000.003'),
         createBotMessage('CrewXDev continues', 'claude', '1000.004'),
         createMessage(`<@${BOT_CSO_ID}> your turn`, 'U_USER_1', '1000.001', '1000.005'),
-        // CSO bot message with crewx_response event type
+        // CSO bot message with crewx_response event type - becomes active speaker
         {
           text: '✅ Completed! (@cso)',
           user: BOT_CSO_ID,
@@ -582,20 +527,19 @@
         },
       ];
 
-      // Step 7: User says "interesting" (no mention)
-      // Thread owner (Claude - first responder) should respond
+      // Step 7: User says "interesting" (no mention) - only CSO should respond
       const msg7 = createMessage('interesting', 'U_USER_1', '1000.001', '1000.007');
       const history7 = [...history, msg7];
 
-      // CrewXDev (claude) is thread OWNER (first responder)
-      expect(simulator.shouldRespond(msg7, history7)).toBe(true); // ✅ Claude is thread owner
-
-      // CSO is NOT the owner
+      // CrewXDev (claude) should NOT respond - CSO is last speaker (active speaker)
+      expect(simulator.shouldRespond(msg7, history7)).toBe(false); // ⏭️ Claude is NOT active speaker
+
+      // CSO bot perspective - should respond as active speaker
       const csoSimulator = new MentionLogicSimulator(BOT_CSO_ID, 'cso');
-      expect(csoSimulator.shouldRespond(msg7, history7)).toBe(false); // ⏭️ Not thread owner
-    });
-
-    it('Scenario: Multi-bot collaboration (first responder wins)', () => {
+      expect(csoSimulator.shouldRespond(msg7, history7)).toBe(true); // ✅ CSO is active speaker
+    });
+
+    it('Scenario: Multi-bot collaboration (last responder wins)', () => {
       // Step 1: Both mentioned
       const msg1 = createMessage(`<@${BOT_CLAUDE_ID}> <@${BOT_GEMINI_ID}> compare`, 'U_USER_1', undefined, '1000.001');
       const history1 = [msg1];
@@ -606,40 +550,40 @@
       expect(geminiSimulator.shouldRespond(msg1, history1)).toBe(true); // ✅ Gemini responds
 
       // Step 4: User says "thanks" (no mention) - who responds?
-      // Issue #10 v0.7.8-rc.3: Thread owner (FIRST responder) maintains ownership
+      // Active Speaker Model: Uses LAST responder
       const msg4 = createMessage('thanks', 'U_USER_1', '1000.001', '1000.004');
       const history4 = [
         msg1,
-        createBotMessage('Claude: ...', 'claude', '1000.002'), // Claude FIRST = owner
-        createBotMessage('Gemini: ...', 'gemini', '1000.003'), // Gemini second
+        createBotMessage('Claude: ...', 'claude', '1000.002'), // Claude first
+        createBotMessage('Gemini: ...', 'gemini', '1000.003'), // Gemini LAST = active speaker
         msg4,
       ];
 
-      // Claude is thread OWNER (first responder)
-      expect(simulator.shouldRespond(msg4, history4)).toBe(true); // ✅ Claude is thread owner
-      // Gemini is NOT the owner
-      expect(geminiSimulator.shouldRespond(msg4, history4)).toBe(false); // ⏭️ Not thread owner
-    });
-  });
-
-  describe('Issue #10 v0.7.8-rc.3 Fix: File-only Upload Scenario', () => {
+      // Claude is NOT the active speaker (Gemini responded last)
+      expect(simulator.shouldRespond(msg4, history4)).toBe(false); // ⏭️ Claude is NOT active speaker
+      // Gemini IS the active speaker (last responder)
+      expect(geminiSimulator.shouldRespond(msg4, history4)).toBe(true); // ✅ Gemini is active speaker
+    });
+  });
+
+  describe('Issue #10 Fix: File-only Upload Scenario', () => {
     /**
      * This test covers the bug scenario:
      * 1. Bot A responds in thread
      * 2. User uploads file only (no text, text: "")
      * 3. User sends text message
-     * Expected: Only Bot A responds (maintains ownership)
+     * Expected: Only Bot A responds (maintains active speaker status)
      * Bug: ALL bots responded because file-only upload was treated as a "conversation turn"
      */
-    it('should filter out file-only uploads and maintain thread ownership', () => {
+    it('should filter out file-only uploads and maintain active speaker', () => {
       const userTextMessage = createMessage('what do you think?', 'U_USER_1', '1000.001', '1000.004');
 
       // Thread history: User mentions Bot → Bot responds → User uploads file (no text) → User sends text
       const threadHistory = [
         createMessage(`<@${BOT_CLAUDE_ID}> hello`, 'U_USER_1', undefined, '1000.001'), // User mentions bot
-        createBotMessage('Hi! How can I help?', 'claude', '1000.002'), // Bot responds
+        createBotMessage('Hi! How can I help?', 'claude', '1000.002'), // Bot responds (active speaker)
         {
-          // File-only upload (no text)
+          // File-only upload (no text) - should be filtered out
           text: '',
           user: 'U_USER_1',
           ts: '1000.003',
@@ -650,14 +594,14 @@
         userTextMessage, // User sends text (current message)
       ];
 
-      // Claude (thread owner) should respond
+      // Claude (active speaker) should respond
       const claudeShouldRespond = simulator.shouldRespond(userTextMessage, threadHistory);
-      expect(claudeShouldRespond).toBe(true); // ✅ Claude maintains ownership
-
-      // Gemini should NOT respond (not the thread owner)
+      expect(claudeShouldRespond).toBe(true); // ✅ Claude maintains active speaker status
+
+      // Gemini should NOT respond (not the active speaker)
       const geminiSimulator = new MentionLogicSimulator(BOT_GEMINI_ID, 'gemini');
       const geminiShouldRespond = geminiSimulator.shouldRespond(userTextMessage, threadHistory);
-      expect(geminiShouldRespond).toBe(false); // ⏭️ Not the owner
+      expect(geminiShouldRespond).toBe(false); // ⏭️ Not the active speaker
     });
 
     it('should NOT all bots respond to non-mentioned message in new thread (Bug #1)', () => {
@@ -681,9 +625,9 @@
       expect(geminiShouldRespond).toBe(false); // ⏭️ Require explicit mention
     });
 
-    it('should correctly identify thread owner via metadata (Bug #2 - wrong agent selected)', () => {
+    it('should correctly identify active speaker via metadata (Bug #2 - wrong agent selected)', () => {
       // Scenario: User mentions @crewx_dev_lead but @cso responds instead
-      // This tests that the metadata agent_id is correctly used for ownership
+      // This tests that the metadata agent_id is correctly used for active speaker detection
 
       const BOT_DEV_LEAD_ID = 'U_BOT_DEV_LEAD';
       const BOT_CSO_ID = 'U_BOT_CSO';
@@ -706,7 +650,7 @@
         userFollowUp,
       ];
 
-      // Dev Lead should respond (thread owner)
+      // Dev Lead should respond (active speaker)
       const devLeadSimulator = new MentionLogicSimulator(BOT_DEV_LEAD_ID, 'crewx_dev_lead');
       expect(devLeadSimulator.shouldRespond(userFollowUp, threadHistory)).toBe(true);
 
@@ -734,7 +678,7 @@
         userFollowUp,
       ];
 
-      // Claude (thread owner) should respond
+      // Claude (active speaker) should respond
       expect(simulator.shouldRespond(userFollowUp, threadHistory)).toBe(true);
     });
   });
@@ -770,7 +714,7 @@
   describe('Bug Fix: #15 - Bot doesnt respond after mention switch', () => {
     it('should respond with new bot after mention switch', () => {
       // Scenario: User mentions @jarvis, jarvis responds, then user mentions @cto, cto responds
-      // Then user sends plain text - ONLY @cto should respond
+      // Then user sends plain text - ONLY @cto should respond (active speaker model)
 
       const BOT_JARVIS_ID = 'U_BOT_JARVIS';
       const BOT_CTO_ID = 'U_BOT_CTO';
@@ -818,7 +762,7 @@
         createMessage(`<@${BOT_CLAUDE_ID}> hello`, 'U_USER_1', undefined, '1000.001'),
         createBotMessage('Hi! How can I help?', 'claude', '1000.002'),
         {
-          // File upload message (no text, has files)
+          // File upload message (no text, has files) - should be filtered out
           text: '', // Empty or missing text
           user: 'U_USER_1',
           ts: '1000.003',
@@ -847,7 +791,7 @@
         createMessage(`<@${BOT_CLAUDE_ID}> hello`, 'U_USER_1', undefined, '1000.001'),
         createBotMessage('Hi!', 'claude', '1000.002'),
         {
-          // File upload
+          // File upload - should be filtered out
           text: '',
           user: 'U_USER_1',
           ts: '1000.003',
