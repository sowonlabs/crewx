--- conflicted
+++ resolved
@@ -97,23 +97,23 @@
   /**
    * Check if bot should respond to this message
    * - Must be explicitly mentioned OR
-   * - Must be the thread owner (first bot to respond in this thread) OR
+   * - Must be the active speaker (last bot to respond in this thread) OR
    * - No mention present and not in a thread (default agent responds)
    *
-   * Thread Ownership Rules (FIX for Issue #10):
-   * - First bot to respond in a thread becomes the "owner"
-   * - Only the owner responds to follow-up messages without explicit mention
-   * - Other bots skip unless explicitly mentioned
-   * - This prevents multiple bots responding simultaneously
+   * Active Speaker Model (MERGED FIX for Issues #10, #14, #15, #16):
+   * - The LAST bot to respond in a thread is the "active speaker"
+   * - Only the active speaker responds to follow-up messages without explicit mention
+   * - This allows ownership transfer when users switch bots via mentions
+   * - File-only uploads (user messages with no text) are filtered out
    *
-   * CRITICAL (Issue #10 v0.7.8-rc.3 fix):
+   * CRITICAL:
    * - If no bot has responded yet in a thread, do NOT auto-respond without mention
-   * - Bots can only "become owner" by being explicitly mentioned first
-   * - This prevents ALL bots from responding simultaneously to first non-mentioned message
+   * - Bots can only "become active speaker" by being explicitly mentioned first
+   * - This prevents ALL bots from responding simultaneously
    *
    * When mentionOnly mode is enabled:
    * - ONLY responds to explicit @mentions or DMs
-   * - Does NOT auto-respond in threads (even if bot is owner)
+   * - Does NOT auto-respond in threads (even if bot is active speaker)
    */
   private async shouldRespondToMessage(message: any, client: any): Promise<boolean> {
     const botUserId = await this.getBotUserId(client);
@@ -144,17 +144,12 @@
       return false;
     }
 
-<<<<<<< HEAD
-    // 5. Check if this is a threaded message where bot was the last speaker
-    // CRITICAL FIX for #14, #15, #16: Use "active speaker" model
-    // - Find the LAST BOT response in the thread (not just last message)
-    // - Only the bot that last responded should reply to unmentioned messages
-    // - This prevents multiple bots from responding simultaneously
-=======
-    // 5. Check if this is a threaded message - apply Thread Ownership logic
->>>>>>> 3548d6c2
+    // 5. Check if this is a threaded message - apply Active Speaker logic
+    // MERGED FIX for Issues #10, #14, #15, #16:
+    // - Uses LAST responding bot as active speaker (fixes #14, #15, #16)
+    // - Filters out file-only uploads (fixes #10 edge case)
     if (message.thread_ts) {
-      this.logger.log(`🧵 Thread detected, checking thread ownership...`);
+      this.logger.log(`🧵 Thread detected, checking active speaker...`);
       try {
         const threadHistory = await client.conversations.replies({
           channel: message.channel,
@@ -163,43 +158,11 @@
           include_all_metadata: true, // 🔑 CRITICAL: Required to get event_payload in metadata!
         });
 
-<<<<<<< HEAD
         // Get all messages except the current incoming message
         const previousMessages = [...threadHistory.messages]
           .filter((msg: any) => msg.ts !== message.ts);
 
-        if (previousMessages.length === 0) {
-          // No previous messages in thread - this shouldn't happen for thread_ts messages
-          // But if it does, skip responding (requires explicit mention to start)
-          this.logger.log(`⏭️  DECISION: No previous messages in thread → SKIP (requires mention)`);
-          return false;
-        }
-
-        // CRITICAL FIX (#14, #15, #16): Find the LAST BOT message specifically
-        // This implements the "active speaker" concept - only the last responding bot
-        // should continue the conversation for unmentioned messages
-        const lastBotMessage = [...previousMessages]
-          .reverse() // Start from most recent
-          .find((msg: any) =>
-            msg.bot_id || // Has bot_id field
-            msg.metadata?.event_type === 'crewx_response' // Or has crewx_response metadata
-          );
-
-        if (!lastBotMessage) {
-          // No bot has responded yet in this thread
-          // Skip - require explicit mention to join a thread
-          this.logger.log(`⏭️  DECISION: No bot has responded in thread yet → SKIP (requires mention)`);
-          return false;
-        }
-
-        // Extract the agent ID from the last bot message
-        let lastAgentId = lastBotMessage.metadata?.event_payload?.agent_id;
-=======
-        // Get all messages except the current one
-        const previousMessages = [...threadHistory.messages]
-          .filter((msg: any) => msg.ts !== message.ts);
-
-        // ===== FIX (Issue #10 v0.7.8-rc.3): Filter out file-only uploads =====
+        // ===== FIX (Issue #10): Filter out file-only uploads =====
         // User messages with only files (no text) should not be considered as conversation turns
         // This prevents: Bot A responds → User uploads file → User sends text → ALL bots respond
         const validMessages = previousMessages.filter((msg: any) => {
@@ -212,34 +175,34 @@
 
         if (validMessages.length === 0) {
           // No valid previous messages - this is the first real message in thread
-          // CRITICAL FIX: Do NOT auto-respond here! Require explicit mention to become owner.
-          this.logger.log(`⏭️  DECISION: No valid previous messages, no mention → SKIP (require mention to become owner)`);
+          // CRITICAL FIX: Do NOT auto-respond here! Require explicit mention to become active speaker.
+          this.logger.log(`⏭️  DECISION: No valid previous messages, no mention → SKIP (require mention to become active speaker)`);
           return false;
         }
 
-        // ===== THREAD OWNERSHIP CHECK (Issue #10 Fix) =====
-        // Find the FIRST bot response in the thread to determine the thread owner
-        const threadOwner = this.findThreadOwner(validMessages);
-
-        if (threadOwner) {
-          this.logger.log(`🔒 Thread owner detected: ${threadOwner}`);
-
-          if (threadOwner === this.defaultAgent) {
-            // This bot owns the thread → RESPOND
-            this.logger.log(`✅ DECISION: This bot owns the thread → RESPOND`);
+        // ===== ACTIVE SPEAKER CHECK (Fix for #14, #15, #16) =====
+        // Find the LAST bot response in the thread to determine the active speaker
+        const activeSpeaker = this.findActiveSpeaker(validMessages);
+
+        if (activeSpeaker) {
+          this.logger.log(`🎤 Active speaker detected: ${activeSpeaker}`);
+
+          if (activeSpeaker === this.defaultAgent) {
+            // This bot is the active speaker → RESPOND
+            this.logger.log(`✅ DECISION: This bot is the active speaker → RESPOND`);
             return true;
           } else {
-            // Another bot owns the thread → SKIP
-            this.logger.log(`⏭️  DECISION: Another bot owns this thread (${threadOwner}) → SKIP`);
+            // Another bot is the active speaker → SKIP
+            this.logger.log(`⏭️  DECISION: Another bot (${activeSpeaker}) is the active speaker → SKIP`);
             return false;
           }
         }
 
         // ===== NO BOT HAS RESPONDED YET =====
-        // CRITICAL FIX (Issue #10): Do NOT auto-respond if no bot has responded yet
-        // Bots can only "become owner" by being explicitly mentioned first
+        // CRITICAL FIX: Do NOT auto-respond if no bot has responded yet
+        // Bots can only "become active speaker" by being explicitly mentioned first
         // This prevents ALL bots from responding simultaneously
-        this.logger.log(`⏭️  DECISION: No bot owner in thread, no mention → SKIP (require explicit mention)`);
+        this.logger.log(`⏭️  DECISION: No active speaker in thread, no mention → SKIP (require explicit mention)`);
         return false;
       } catch (error: any) {
         this.logger.warn(`Failed to check thread participation: ${error.message}`);
@@ -253,75 +216,46 @@
   }
 
   /**
-   * Find the thread owner (first bot that responded in the thread)
-   * Returns the agent_id of the first bot response, or null if no bot has responded
+   * Find the active speaker (LAST bot that responded in the thread)
+   * Returns the agent_id of the last bot response, or null if no bot has responded
+   *
+   * This implements the "active speaker" model:
+   * - When user switches bots via mention, the new bot becomes active speaker
+   * - Active speaker responds to subsequent unmentioned messages
    */
-  private findThreadOwner(messages: any[]): string | null {
-    // Sort messages by timestamp (oldest first)
+  private findActiveSpeaker(messages: any[]): string | null {
+    // Sort messages by timestamp (newest first) to find the LAST bot response
     const sortedMessages = [...messages].sort((a, b) =>
-      parseFloat(a.ts) - parseFloat(b.ts)
+      parseFloat(b.ts) - parseFloat(a.ts)
     );
 
-    // Find the first bot message (thread owner)
+    // Find the last bot message (active speaker)
     for (const msg of sortedMessages) {
       const isBot = !!msg.bot_id || msg.metadata?.event_type === 'crewx_response';
 
       if (isBot) {
         // Try to get agent_id from metadata first
         let agentId = msg.metadata?.event_payload?.agent_id;
->>>>>>> 3548d6c2
 
         // FALLBACK 1: Parse agent ID from message text
         // Message format: "✅ Completed! (@agent_name)" or "❌ Error (@agent_name)"
-<<<<<<< HEAD
-        if (!lastAgentId && lastBotMessage.text) {
-          const agentMatch = lastBotMessage.text.match(/@([a-zA-Z0-9_]+)\)/);
-=======
         if (!agentId && msg.text) {
           const agentMatch = msg.text.match(/@([a-zA-Z0-9_]+)\)/);
->>>>>>> 3548d6c2
           if (agentMatch) {
             agentId = agentMatch[1];
-            this.logger.debug(`🔧 Extracted thread owner from text: ${agentId}`);
+            this.logger.debug(`🔧 Extracted active speaker from text: ${agentId}`);
           }
         }
 
-<<<<<<< HEAD
-        // FALLBACK 2: Check bot_id if metadata is still missing
-        // If the last bot message has bot_id === this.botId, it's from this bot
-        if (!lastAgentId && lastBotMessage.bot_id === this.botId) {
-          lastAgentId = this.defaultAgent;
-          this.logger.log(`🔧 Fallback 2: bot_id matches this bot (${this.botId}) → treating as ${this.defaultAgent}`);
-          this.logger.warn(`⚠️  Metadata missing for bot message! bot_id=${lastBotMessage.bot_id}, assuming agent=${this.defaultAgent}`);
-        }
-
-        // If still no agent ID identified, log warning and skip
-        if (!lastAgentId) {
-          this.logger.warn(`⚠️  Could not identify last speaker! No metadata, no text match, bot_id=${lastBotMessage.bot_id}`);
-          this.logger.log(`⏭️  DECISION: Cannot determine active speaker → SKIP`);
-          return false;
-        }
-
-        // CRITICAL CHECK: Only respond if THIS bot was the last speaker (active speaker)
-        const isLastSpeaker = lastAgentId === this.defaultAgent;
-
-        if (isLastSpeaker) {
-          this.logger.log(`✅ DECISION: This bot (${this.defaultAgent}) is the active speaker → RESPOND`);
-          return true;
-        } else {
-          this.logger.log(`⏭️  DECISION: Another bot (${lastAgentId}) is the active speaker → SKIP`);
-          return false;
-=======
         // FALLBACK 2: Check bot_id matches this bot
         if (!agentId && msg.bot_id === this.botId) {
           agentId = this.defaultAgent;
-          this.logger.debug(`🔧 Thread owner matched by bot_id: ${agentId}`);
+          this.logger.debug(`🔧 Active speaker matched by bot_id: ${agentId}`);
         }
 
         if (agentId) {
-          this.logger.debug(`🔍 Found thread owner: ${agentId} (first bot response)`);
+          this.logger.debug(`🔍 Found active speaker: ${agentId} (last bot response)`);
           return agentId;
->>>>>>> 3548d6c2
         }
       }
     }
