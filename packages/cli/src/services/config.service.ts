import { Injectable, Logger, OnModuleInit } from '@nestjs/common';
import { existsSync } from 'fs';
import * as path from 'path';
<<<<<<< HEAD
import { PluginProviderConfig, RemoteProviderConfig } from '@sowonai/crewx-sdk';

export interface AgentConfig {
  id: string;
  name?: string;
  role?: string;
  team?: string;
  working_directory?: string;
  options?: {
    query?: string[];
    execute?: string[];
  };
  inline?: {
    type: 'agent';
    provider: 'claude' | 'gemini' | 'copilot' | 'codex';
    system_prompt: string;
  };
}

export interface CrewXConfig {
  agents: AgentConfig[];
  providers?: PluginProviderConfig[];
  settings?: {
    slack?: {
      log_conversations?: boolean;
    };
  };
}
=======
import {
  PluginProviderConfig,
  RemoteProviderConfig,
  SkillLoadError,
  parseCrewxConfigFromFile,
  type AgentDefinition,
  type CrewxProjectConfig,
} from '@sowonai/crewx-sdk';
>>>>>>> 8758c3f4

@Injectable()
export class ConfigService implements OnModuleInit {
  private readonly logger = new Logger(ConfigService.name);
  private agents: Map<string, AgentDefinition> = new Map();
  private providerConfigs: Array<PluginProviderConfig | RemoteProviderConfig> = [];
  private projectConfig: CrewxProjectConfig | null = null;
  private customConfigPath: string | null = null;
  private currentConfigPath: string | null = null;
  private slackSettings: { logConversations: boolean } = {
    logConversations: false,
  };

  constructor() {
    // Load config in constructor to ensure it's available before other services
    // This ensures AIProviderService can access plugin providers in its onModuleInit
    this.loadAgentConfigs();
  }

  /**
   * Set custom config path from CLI --config option
   * Must be called before loadAgentConfigs()
   */
  setConfigPath(configPath: string) {
    this.customConfigPath = configPath;
  }

  onModuleInit() {
    // Config already loaded in constructor
  }

  loadAgentConfigs() {
    // Clear existing configurations when reloading
    this.agents.clear();
    this.providerConfigs = [];
    this.projectConfig = null;
    this.currentConfigPath = null;
    this.slackSettings = { logConversations: false };

    const { path: configPath, name: configName } = this.resolveConfigPath();

    if (!configPath || !configName) {
      this.logger.warn('No configuration file found (crewx.yaml or agents.yaml). No agent configurations loaded.');
      return;
    }

    this.currentConfigPath = configPath;
    this.logger.log(`Loading agent configurations from: ${configPath}`);

    try {
      const config = parseCrewxConfigFromFile(configPath);
      this.projectConfig = config;

      if (Array.isArray(config.agents)) {
        for (const agent of config.agents) {
          if (agent && agent.id) {
            this.agents.set(agent.id, agent);
          }
        }
        this.logger.log(`Loaded ${this.agents.size} agent configurations from ${configName}.`);
      }

      const providers = Array.isArray((config as { providers?: unknown }).providers)
        ? ((config as { providers?: unknown }).providers as Array<PluginProviderConfig | RemoteProviderConfig>)
        : [];

      this.providerConfigs = providers.filter(
        (provider): provider is PluginProviderConfig | RemoteProviderConfig =>
          Boolean(provider && (provider.type === 'plugin' || provider.type === 'remote')),
      );

      if (this.providerConfigs.length > 0) {
        const pluginCount = this.providerConfigs.filter(
          (p): p is PluginProviderConfig => p.type === 'plugin',
        ).length;
        const remoteCount = this.providerConfigs.length - pluginCount;
        this.logger.log(`Loaded ${pluginCount} plugin provider configurations.`);
        if (remoteCount > 0) {
          this.logger.log(`Loaded ${remoteCount} remote provider configurations.`);
        }
      }

      if (config.settings?.slack?.log_conversations !== undefined) {
        this.slackSettings.logConversations = Boolean(config.settings.slack.log_conversations);
        if (this.slackSettings.logConversations) {
          this.logger.log('Slack conversation logging enabled via configuration.');
        }
      }

      const envSlackLogging = process.env.CREWX_SLACK_LOG_CONVERSATIONS;
      if (envSlackLogging !== undefined) {
        this.slackSettings.logConversations = ['1', 'true', 'yes', 'on'].includes(
          envSlackLogging.toLowerCase(),
        );
        this.logger.log(
          `Slack conversation logging ${
            this.slackSettings.logConversations ? 'enabled' : 'disabled'
          } via CREWX_SLACK_LOG_CONVERSATIONS.`,
        );
      }
    } catch (error) {
      if (error instanceof SkillLoadError) {
        this.logger.error(`Failed to parse ${configName}: ${error.message}`);
        if (error.cause) {
          this.logger.debug(`Parse error stack: ${error.cause.stack ?? error.cause.message}`);
        }
      } else if (error instanceof Error) {
        this.logger.error(`Failed to load or parse ${configName}`, error);
      } else {
        this.logger.error(`Failed to load or parse ${configName}: ${String(error)}`);
      }
    }
  }

  getAgentConfig(agentId: string): AgentDefinition | undefined {
    return this.agents.get(agentId);
  }

  getAllAgentIds(): string[] {
    return Array.from(this.agents.keys());
  }

  getPluginProviders(): PluginProviderConfig[] {
    return this.providerConfigs.filter(
      (provider): provider is PluginProviderConfig => provider.type === 'plugin',
    );
  }

  getRemoteProviders(): RemoteProviderConfig[] {
    return this.providerConfigs.filter(
      (provider): provider is RemoteProviderConfig => provider.type === 'remote',
    );
  }

  getDynamicProviders(): Array<PluginProviderConfig | RemoteProviderConfig> {
    return [...this.providerConfigs];
  }

  shouldLogSlackConversations(): boolean {
    return this.slackSettings.logConversations;
  }

  getProjectConfig(): CrewxProjectConfig | null {
    return this.projectConfig;
  }

  getSkillsPaths(): string[] {
    return this.projectConfig?.skillsPaths ? [...this.projectConfig.skillsPaths] : [];
  }

  /**
   * Get the currently loaded config file path
   * Used by AgentLoaderService to load from the same config
   */
  getCurrentConfigPath(): string | null {
    if (this.currentConfigPath) {
      return this.currentConfigPath;
    }

    if (this.customConfigPath) {
      return path.isAbsolute(this.customConfigPath)
        ? this.customConfigPath
        : path.join(process.cwd(), this.customConfigPath);
    }

    const envConfigPath = process.env.CREWX_CONFIG?.trim();
    if (envConfigPath) {
      const resolvedEnvPath = path.isAbsolute(envConfigPath)
        ? envConfigPath
        : path.join(process.cwd(), envConfigPath);

      if (existsSync(resolvedEnvPath)) {
        return resolvedEnvPath;
      }
    }

    // Default paths
    const crewxPath = path.join(process.cwd(), 'crewx.yaml');
    const agentsPath = path.join(process.cwd(), 'agents.yaml');

    if (existsSync(crewxPath)) {
      return crewxPath;
    } else if (existsSync(agentsPath)) {
      return agentsPath;
    }

    return null;
  }

  private resolveConfigPath(): { path: string | null; name: string | null } {
    if (this.customConfigPath) {
      const customPath = path.isAbsolute(this.customConfigPath)
        ? this.customConfigPath
        : path.join(process.cwd(), this.customConfigPath);

      if (existsSync(customPath)) {
        return { path: customPath, name: path.basename(customPath) };
      }

      this.logger.error(`Custom config file not found: ${customPath}`);
      return { path: null, name: null };
    }

    const envConfigPath = process.env.CREWX_CONFIG?.trim();
    if (envConfigPath) {
      const resolvedEnvPath = path.isAbsolute(envConfigPath)
        ? envConfigPath
        : path.join(process.cwd(), envConfigPath);

      if (existsSync(resolvedEnvPath)) {
        return { path: resolvedEnvPath, name: path.basename(resolvedEnvPath) };
      }

      this.logger.warn(`CREWX_CONFIG file not found: ${resolvedEnvPath}`);
    }

    const defaultCandidates = [
      { path: path.join(process.cwd(), 'crewx.yaml'), name: 'crewx.yaml' },
      { path: path.join(process.cwd(), 'agents.yaml'), name: 'agents.yaml' },
    ];

    for (const candidate of defaultCandidates) {
      if (existsSync(candidate.path)) {
        return candidate;
      }
    }

    return { path: null, name: null };
  }
}<|MERGE_RESOLUTION|>--- conflicted
+++ resolved
@@ -1,36 +1,6 @@
 import { Injectable, Logger, OnModuleInit } from '@nestjs/common';
 import { existsSync } from 'fs';
 import * as path from 'path';
-<<<<<<< HEAD
-import { PluginProviderConfig, RemoteProviderConfig } from '@sowonai/crewx-sdk';
-
-export interface AgentConfig {
-  id: string;
-  name?: string;
-  role?: string;
-  team?: string;
-  working_directory?: string;
-  options?: {
-    query?: string[];
-    execute?: string[];
-  };
-  inline?: {
-    type: 'agent';
-    provider: 'claude' | 'gemini' | 'copilot' | 'codex';
-    system_prompt: string;
-  };
-}
-
-export interface CrewXConfig {
-  agents: AgentConfig[];
-  providers?: PluginProviderConfig[];
-  settings?: {
-    slack?: {
-      log_conversations?: boolean;
-    };
-  };
-}
-=======
 import {
   PluginProviderConfig,
   RemoteProviderConfig,
@@ -39,7 +9,6 @@
   type AgentDefinition,
   type CrewxProjectConfig,
 } from '@sowonai/crewx-sdk';
->>>>>>> 8758c3f4
 
 @Injectable()
 export class ConfigService implements OnModuleInit {
