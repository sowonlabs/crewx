--- conflicted
+++ resolved
@@ -3,19 +3,12 @@
 export { GeminiProvider } from './gemini.provider';
 export { CopilotProvider } from './copilot.provider';
 export { CodexProvider } from './codex.provider';
-<<<<<<< HEAD
-=======
 export { MockProvider } from './mock.provider';
->>>>>>> 8758c3f4
 export {
   BaseDynamicProviderFactory,
   type PluginProviderConfig,
   type RemoteProviderConfig,
   type DynamicProviderConfig,
   type DynamicProviderFactoryOptions,
-<<<<<<< HEAD
 } from './dynamic-provider.factory';
-=======
-} from './dynamic-provider.factory';
-export { createProviderFromConfig } from './provider-factory';
->>>>>>> 8758c3f4
+export { createProviderFromConfig } from './provider-factory';