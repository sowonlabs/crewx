--- conflicted
+++ resolved
@@ -51,11 +51,8 @@
   CopilotProvider,
   CodexProvider,
   BaseDynamicProviderFactory,
-<<<<<<< HEAD
-=======
   MockProvider,
   createProviderFromConfig,
->>>>>>> 8758c3f4
 } from './core/providers';
 export type {
   BaseAIProviderOptions,
@@ -69,14 +66,11 @@
   DynamicProviderFactoryOptions,
 } from './core/providers/dynamic-provider.factory';
 export type {
-<<<<<<< HEAD
-=======
   ProviderConfig,
   ProviderInput,
   ProviderResolutionResult,
 } from './types/provider.types';
 export type {
->>>>>>> 8758c3f4
   Tool,
   ToolExecutionContext,
   ToolExecutionResult,
@@ -211,9 +205,6 @@
   LoaderOptions,
   LayoutLoadError,
   InlineLayoutSpec,
-<<<<<<< HEAD
-} from './types/layout.types';
-=======
   CustomLayoutDefinition,
 } from './types/layout.types';
 
@@ -281,5 +272,4 @@
   ProgressiveDisclosureConfig,
   RuntimeInfo,
   SkillBundleInfo,
-} from './skills';
->>>>>>> 8758c3f4
+} from './skills';