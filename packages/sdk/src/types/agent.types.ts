import type { SkillsConfig } from '../schema/skills.types';

export interface RemoteAgentToolsConfig {
  query?: string;
  execute?: string;
}

export interface RemoteAgentConfigInput {
  type: 'mcp-http';
  url: string;
  apiKey?: string;
  api_key?: string;
  agentId?: string;
  agent_id?: string;
  timeoutMs?: number;
  timeout_ms?: number;
  tools?: RemoteAgentToolsConfig;
}

export interface RemoteAgentInfo {
  type: 'mcp-http';
  url: string;
  apiKey?: string;
  agentId?: string;
  timeoutMs?: number;
  tools?: RemoteAgentToolsConfig;
}

export interface AgentConfig {
  id: string;
  working_directory: string;
  inline: {
    type: 'agent';
    provider: 'claude' | 'gemini' | 'copilot';
    system_prompt: string;
    model?: string; // Optional model specification (e.g., "sonnet", "gemini-2.5-pro")
    documents?: Record<string, string>; // Agent-specific documents
  };
  
  // Legacy single options array (for backward compatibility)
  // options?: string[];
  
  // New, simpler mode-specific options structure
  options?: {
    query?: string[];    // Read-only analysis mode
    execute?: string[];  // File modification/execution mode
  };
  skills?: SkillsConfig;
  
  tools?: string[]; // Available tools
  capabilities?: {
    autonomous_work?: boolean; // Whether autonomous work is possible
    file_operations?: boolean; // File manipulation permissions
    tool_access?: string[]; // List of accessible tools
  };
  remote?: RemoteAgentConfigInput;
}

// Security Level Enum
export enum SecurityLevel {
  SAFE = 'safe',           // Fully safe options
  MODERATE = 'moderate',   // Options that require caution
  DANGEROUS = 'dangerous', // Dangerous options
  CRITICAL = 'critical'    // Critical options
}

// Execution Mode Enum
export enum ExecutionMode {
  QUERY = 'query',     // Read-only analysis
  EXECUTE = 'execute'  // File modification/execution
}

export interface AgentsConfig {
  documents?: Record<string, string>; // Project-level documents
  agents: AgentConfig[];
}

export interface AgentQueryOptions {
  workingDirectory?: string;
  context?: string; // Additional context
  timeout?: number;
  readOnlyMode?: boolean; // Read-only mode (no modification operations)
  executionMode?: ExecutionMode; // Specify execution mode
  securityLevel?: SecurityLevel; // Specify security level
  additionalArgs?: string[]; // Additional CLI arguments
  model?: string; // Model to use for this query (e.g., "sonnet", "gemini-2.5-pro", "gpt-5")
}

export interface AgentResponse {
  content: string;
  agent: string;
  provider: string;
  command: string;
  success: boolean;
  error?: string;
  actions?: AgentAction[]; // Executed actions
  readOnly?: boolean; // Whether executed in read-only mode
  taskId?: string; // Task ID for tracking
}

export interface AgentAction {
  type: 'file_read' | 'file_write' | 'tool_call' | 'analysis';
  target: string;
  result: string;
  timestamp: Date;
}

export interface AgentInfo {
  id: string;
  name?: string;
  role?: string;
  team?: string;
  provider: 'claude' | 'gemini' | 'copilot' | 'remote' | `remote/${string}` | ('claude' | 'gemini' | 'copilot')[]; // Single provider or array for fallback
  workingDirectory: string;
  capabilities: string[];
  description: string;
  specialties?: string[];
  systemPrompt?: string;
  options?: string[] | {
    query?: string[] | { claude?: string[], gemini?: string[], copilot?: string[] };    // Read-only analysis mode options
    execute?: string[] | { claude?: string[], gemini?: string[], copilot?: string[] };  // File modification/execution mode options
  }; // Flexible CLI options - legacy array, mode-specific array, or provider-specific object
  inline?: {
    type: 'agent';
<<<<<<< HEAD
    provider: 'claude' | 'gemini' | 'copilot';
=======
    provider?: 'claude' | 'gemini' | 'copilot' | 'remote' | `plugin/${string}` | `cli/${string}` | string; // Support plugin and remote providers
>>>>>>> 8758c3f4
    system_prompt?: string; // Legacy system prompt (backward compatibility)
    prompt?: string; // Alternative to system_prompt
    model?: string; // Default model for this agent
    layout?: string | { id: string; props?: Record<string, any> }; // WBS-13: Layout DSL support
  };
  remote?: RemoteAgentInfo;
  skills?: SkillsConfig;
}<|MERGE_RESOLUTION|>--- conflicted
+++ resolved
@@ -122,11 +122,7 @@
   }; // Flexible CLI options - legacy array, mode-specific array, or provider-specific object
   inline?: {
     type: 'agent';
-<<<<<<< HEAD
-    provider: 'claude' | 'gemini' | 'copilot';
-=======
     provider?: 'claude' | 'gemini' | 'copilot' | 'remote' | `plugin/${string}` | `cli/${string}` | string; // Support plugin and remote providers
->>>>>>> 8758c3f4
     system_prompt?: string; // Legacy system prompt (backward compatibility)
     prompt?: string; // Alternative to system_prompt
     model?: string; // Default model for this agent
